<<<<<<< HEAD
# TEXPLICITRW-BACKEND-B2C
=======
# TexplicitRW-BACKEND-B2C
>>>>>>> 3dc57ee2

## Note: 

- [If getting error then install exe](https://github.com/tschoonj/GTK-for-Windows-Runtime-Environment-Installer/releases)

## Generating requirements.txt using Poetry

`poetry export --without-hashes --format=requirements.txt > requirements.txt`

## Essential Environment Variables

- MONGO_CONNECTION_STRING
- JWT_SECRET_KEY
- SERPAPI_KEY
- OPENAI_API_KEY
- MAIL_API_KEY
- RAZORPAY_KEY_ID
- RAZORPAY_KEY_SECRET
- GCP_PROD_ENV<|MERGE_RESOLUTION|>--- conflicted
+++ resolved
@@ -1,8 +1,4 @@
-<<<<<<< HEAD
-# TEXPLICITRW-BACKEND-B2C
-=======
 # TexplicitRW-BACKEND-B2C
->>>>>>> 3dc57ee2
 
 ## Note: 
 
